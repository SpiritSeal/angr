--- conflicted
+++ resolved
@@ -208,12 +208,8 @@
             else:
                 # get the size that we can merge easily. This is the minimum of
                 # the size of all memory objects and unallocated spaces.
-<<<<<<< HEAD
-                min_size = min([mo.length - (b + page_addr - mo.base) for mo, _ in memory_objects] + [len(self.content) - b])
-=======
                 min_size = min([mo.length - (b + page_addr - mo.base)
                                 for mo, _ in memory_objects] + [len(self.content) - b])
->>>>>>> 07333399
                 for um, _ in unconstrained_in:
                     for i in range(0, min_size):
                         if um._contains(b + i, page_addr):
