--- conflicted
+++ resolved
@@ -47,15 +47,8 @@
 
     assert sorted(s.solver.eval_upto(x, 100)) == list(range(10))
     result = s.memory.load(0x200, 5)
-<<<<<<< HEAD
     assert sorted(s.solver.eval_upto(result, 100, cast_to=bytes)) == [ b"ABCDE", b"ABCDX", b"ABCXX", b"ABXXX", b"AXXXX", b"XXXXX" ]
     assert sorted(s.solver.eval_upto(result, 100, cast_to=bytes, extra_constraints=[x==3])) == [ b"ABCXX" ]
-=======
-    nose.tools.assert_equal(sorted(s.solver.eval_upto(result, 100, cast_to=bytes)),
-        [ b"ABCDE", b"ABCDX", b"ABCXX", b"ABXXX", b"AXXXX", b"XXXXX" ])
-    nose.tools.assert_equal(sorted(s.solver.eval_upto(result, 100, cast_to=bytes, extra_constraints=[x==3])),
-        [ b"ABCXX" ])
->>>>>>> 779d1fc1
 
     s = SimState(arch="AMD64", mode="symbolic")
     s.register_plugin('posix', SimSystemPosix(stdin=SimFile(name='stdin', content=b'ABCDEFGHIJKLMNOP', has_end=True)))
@@ -66,15 +59,8 @@
     s.posix.get_fd(0).read(0x200, x)
     assert sorted(s.solver.eval_upto(x, 100)) == list(range(10))
     result = s.memory.load(0x200, 5)
-<<<<<<< HEAD
     assert sorted(s.solver.eval_upto(result, 100, cast_to=bytes)) == [ b"ABCDE", b"ABCDX", b"ABCXX", b"ABXXX", b"AXXXX", b"XXXXX" ]
     assert sorted(s.solver.eval_upto(result, 100, cast_to=bytes, extra_constraints=[x==3])) == [ b"ABCXX" ]
-=======
-    nose.tools.assert_equal(sorted(s.solver.eval_upto(result, 100, cast_to=bytes)),
-        [ b"ABCDE", b"ABCDX", b"ABCXX", b"ABXXX", b"AXXXX", b"XXXXX" ])
-    nose.tools.assert_equal(sorted(s.solver.eval_upto(result, 100, cast_to=bytes, extra_constraints=[x==3])),
-        [ b"ABCXX" ])
->>>>>>> 779d1fc1
 
     s = SimState(arch="AMD64", mode="symbolic")
     s.register_plugin('posix', SimSystemPosix(stdin=SimFile(name='stdin', content=b'ABCDEFGHIJKLMNOP')))
@@ -86,22 +72,11 @@
     ret_x = read_proc.execute(s, arguments=(0, 0x200, x)).ret_expr
     assert sorted(s.solver.eval_upto(x, 100)) == list(range(10))
     result = s.memory.load(0x200, 5)
-<<<<<<< HEAD
     assert sorted(s.solver.eval_upto(result, 100, cast_to=bytes)) == [ b"ABCDE", b"ABCDX", b"ABCXX", b"ABXXX", b"AXXXX", b"XXXXX" ]
     assert sorted(s.solver.eval_upto(result, 100, cast_to=bytes, extra_constraints=[x==3])) == [ b"ABCXX" ]
 
     assert sorted(s.solver.eval_upto(ret_x, 100)) == list(range(10))
     assert sorted(s.solver.eval_upto(result, 100, cast_to=bytes, extra_constraints=[ret_x==3])) == [ b"ABCXX" ]
-=======
-    nose.tools.assert_equal(sorted(s.solver.eval_upto(result, 100, cast_to=bytes)),
-        [ b"ABCDE", b"ABCDX", b"ABCXX", b"ABXXX", b"AXXXX", b"XXXXX" ])
-    nose.tools.assert_equal(sorted(s.solver.eval_upto(result, 100, cast_to=bytes, extra_constraints=[x==3])),
-        [ b"ABCXX" ])
-
-    nose.tools.assert_equal(sorted(s.solver.eval_upto(ret_x, 100)), list(range(10)))
-    nose.tools.assert_equal(sorted(s.solver.eval_upto(result, 100, cast_to=bytes, extra_constraints=[ret_x==3])),
-        [ b"ABCXX" ])
->>>>>>> 779d1fc1
 
 def _concrete_memory_tests(s):
     # Store a 4-byte variable to memory directly...
