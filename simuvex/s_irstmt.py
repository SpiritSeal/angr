#!/usr/bin/env python
'''This module handles constraint generation for VEX IRStmt.'''

from .s_irexpr import SimIRExpr
from .s_ref import SimTmpWrite, SimRegWrite, SimMemWrite, SimCodeRef, SimMemRead

import logging
l = logging.getLogger("s_irstmt")

class SimIRStmt(object):
    '''A class for symbolically translating VEX IRStmts.'''

    #__slots__ = [ 'stmt', 'imark', 'stmt_idx', 'state', 'options', 'refs', 'exit_taken', '_constraints', 'guard' ]

    def __init__(self, stmt, imark, irsb_addr, stmt_idx, state, tyenv):
        self.stmt = stmt
        self.imark = imark
        self.irsb_addr = irsb_addr
        self.stmt_idx = stmt_idx
        self.state = state
        self.tyenv = tyenv

        # references by the statement
        self.refs = []
        self._constraints = [ ]

        # the guard for a conditional exit
        self.guard = False

        func_name = "_handle_" + type(stmt).__name__
        if hasattr(self, func_name):
            l.debug("Handling IRStmt %s (index %d)", type(stmt), stmt_idx)
            getattr(self, func_name)(stmt)
        else:
            l.error("Unsupported statement type %s", (type(stmt)))
            if o.BYPASS_UNSUPPORTED_IRSTMT not in self.state.options:
                raise UnsupportedIRStmtError("Unsupported statement type %s" % (type(stmt)))

    def _translate_expr(self, expr):
        '''Translates an IRExpr into a SimIRExpr.'''
        e = SimIRExpr(expr, self.imark, self.stmt_idx, self.state, self.tyenv)
        self._record_expr(e)
        return e

    def _translate_exprs(self, exprs):
        '''Translates a sequence of IRExprs into SimIRExprs.'''
        return [ self._translate_expr(e) for e in exprs ]

    def _record_expr(self, expr):
        '''Records the references of an expression.'''
        self.refs.extend(expr.refs)

    def _add_constraints(self, *constraints):
        '''Adds constraints to the state.'''
        self._constraints.extend(constraints)
        self.state.add_constraints(*constraints)

    def _write_tmp(self, tmp, v, size, reg_deps, tmp_deps):
        '''Writes an expression to a tmp. If in symbolic mode, this involves adding a constraint for the tmp's symbolic variable.'''
        self.state.store_tmp(tmp, v)
        # get the size, and record the write
        if o.TMP_REFS in self.state.options:
            # FIXME FIXME FIXME TODO: switch back to bits so that this works
            self.refs.append(SimTmpWrite(self.imark.addr, self.stmt_idx, tmp, v, (size+7) / 8, reg_deps, tmp_deps))

    ##########################
    ### statement handlers ###
    ##########################
    def _handle_NoOp(self, stmt):
        pass

    def _handle_IMark(self, stmt):
        pass

    def _handle_WrTmp(self, stmt):
        # get data and track data reads
        data = self._translate_expr(stmt.data)
        self._write_tmp(stmt.tmp, data.expr, data.size_bits(), data.reg_deps(), data.tmp_deps())

    def _handle_Put(self, stmt):
        # value to put
        data = self._translate_expr(stmt.data)

        # do the put (if we should)
        if o.DO_PUTS in self.state.options:
            self.state.store_reg(stmt.offset, data.expr)

        # track the put
        if o.REGISTER_REFS in self.state.options:
            self.refs.append(
                SimRegWrite(self.imark.addr, self.stmt_idx, stmt.offset,
                            data.expr, data.size_bytes(), data.reg_deps(), data.tmp_deps()))

    def _handle_Store(self, stmt):
        # first resolve the address and record stuff
        addr = self._translate_expr(stmt.addr)

        # now get the value and track everything
        data = self._translate_expr(stmt.data)

        # fix endianness
        data_endianness = data.expr.reversed() if stmt.endness == "Iend_LE" else data.expr

        # Now do the store (if we should)
        if o.DO_STORES in self.state.options and (o.SYMBOLIC in self.state.options or not self.state.se.symbolic(addr.expr)):
            self.state.store_mem(addr.expr, data_endianness, endness="Iend_BE", bbl_addr=self.irsb_addr, stmt_id=self.stmt_idx)

        # track the write
        if o.MEMORY_REFS in self.state.options:
            self.refs.append(
                SimMemWrite(
                    self.imark.addr, self.stmt_idx, addr.expr, data_endianness,
                    data.size_bytes(), addr.reg_deps(), addr.tmp_deps(), data.reg_deps(), data.tmp_deps()))

    def _handle_Exit(self, stmt):
        self.guard = self._translate_expr(stmt.guard)

        # get the destination
        dst = translate_irconst(self.state, stmt.dst)
        if o.CODE_REFS in self.state.options:
            self.refs.append(SimCodeRef(self.imark.addr, self.stmt_idx, dst, set(), set()))

    def _handle_AbiHint(self, stmt):
        # TODO: determine if this needs to do something
        pass

    def _handle_CAS(self, stmt):
        #
        # figure out if it's a single or double
        #
        double_element = (stmt.oldHi != 0xFFFFFFFF) and (
            stmt.expdHi is not None)

        #
        # first, get the expression of the add
        #
        addr_expr = self._translate_expr(stmt.addr)
        if o.SYMBOLIC not in self.state.options and self.state.se.symbolic(addr_expr.expr):
            return

        #
        # now concretize the address, since this is going to be a write
        #
        addr = self.state.memory.concretize_write_addr(addr_expr.expr)[0]
        if self.state.se.symbolic(addr_expr.expr):
            self._add_constraints(addr_expr.expr == addr)

        #
        # translate the expected values
        #
        expd_lo = self._translate_expr(stmt.expdLo)
        if double_element: expd_hi = self._translate_expr(stmt.expdHi)

        # size of the elements
        element_size = expd_lo.size_bytes()
        write_size = element_size if not double_element else element_size * 2

        # the two places to write
        addr_first = addr
        addr_second = addr + element_size

        #
        # Get the memory offsets
        #
        if not double_element:
            # single-element case
            addr_lo = addr_first
            addr_hi = None
        elif stmt.endness == "Iend_BE":
            # double-element big endian
            addr_hi = addr_first
            addr_lo = addr_second
        else:
            # double-element little endian
            addr_hi = addr_second
            addr_lo = addr_first

        #
        # save the old value
        #

        # load lo
<<<<<<< HEAD
<<<<<<< HEAD
        old_lo = self.state.mem_expr(addr_lo, element_size, endness=stmt.endness, bbl_addr=self.irsb_addr, stmt_id=self.stmt_idx)
=======
        old_lo = self.state.mem_expr(addr_lo, element_size, endness=stmt.endness, eval=False)
>>>>>>> 703471d1aa59b8f95d7ce64720c3ed3c60239520
=======
        old_lo = self.state.mem_expr(addr_lo, element_size, endness=stmt.endness)
>>>>>>> b03583ba
        self._write_tmp(stmt.oldLo, old_lo, element_size*8, addr_expr.reg_deps(), addr_expr.tmp_deps())

        # track the write
        if o.MEMORY_REFS in self.state.options:
            self.refs.append(SimMemRead(self.imark.addr, self.stmt_idx, addr_lo, old_lo, element_size, addr_expr.reg_deps(), addr_expr.tmp_deps()))

        # load hi
        old_hi = None
        if double_element:
<<<<<<< HEAD
<<<<<<< HEAD
            old_hi = self.state.mem_expr(addr_hi, element_size, endness=stmt.endness, bbl_addr=self.irsb_addr, stmt_id=self.stmt_idx)
=======
            old_hi = self.state.mem_expr(addr_hi, element_size, endness=stmt.endness, eval=False)
>>>>>>> 703471d1aa59b8f95d7ce64720c3ed3c60239520
=======
            old_hi = self.state.mem_expr(addr_hi, element_size, endness=stmt.endness)
>>>>>>> b03583ba
            self._write_tmp(stmt.oldHi, old_hi, element_size*8, addr_expr.reg_deps(), addr_expr.tmp_deps())

            if o.MEMORY_REFS in self.state.options:
                self.refs.append(
                    SimMemRead(self.imark.addr, self.stmt_idx, addr_hi, old_hi, element_size, addr_expr.reg_deps(), addr_expr.tmp_deps()))

        #
        # comparator for compare
        #
        comparator = old_lo == expd_lo.expr
        if old_hi:
            comparator = self.state.se.And(comparator, old_hi.expr == expd_hi.expr)

        #
        # the value to write
        #
        data_lo = self._translate_expr(stmt.dataLo)
        data_reg_deps = data_lo.reg_deps()
        data_tmp_deps = data_lo.tmp_deps()

        data_lo_end = data_lo.expr.reversed() if stmt.endness == "Iend_LE" else data_lo.expr
        if double_element:
            data_hi = self._translate_expr(stmt.dataHi)
            data_reg_deps |= data_hi.reg_deps()
            data_tmp_deps |= data_hi.tmp_deps()

            data_hi_end = data_hi.expr.reversed() if stmt.endness == "Iend_LE" else data_hi.expr

        # combine it to the ITE
        if not double_element:
            write_expr = self.state.se.If(comparator, data_lo_end, old_lo)
        elif stmt.endness == "Iend_BE":
            write_expr = self.state.se.If(comparator, self.state.se.Concat(data_hi_end, data_lo_end), self.state.se.Concat(old_hi, old_lo))
        else:
            write_expr = self.state.se.If(comparator, self.state.se.Concat(data_lo_end, data_hi_end), self.state.se.Concat(old_lo, old_hi))

        # record the write
        if o.MEMORY_REFS in self.state.options:
            self.refs.append(
                SimMemWrite(
                    self.imark.addr, self.stmt_idx, addr_first, write_expr,
                    write_size, addr_expr.reg_deps(), addr_expr.tmp_deps(), data_reg_deps, data_tmp_deps))

        if o.SYMBOLIC not in self.state.options and self.state.se.symbolic(comparator):
            return

        # and now write, if it's enabled
        if o.DO_STORES in self.state.options:
            self.state.store_mem(addr_first, write_expr, endness="Iend_BE", bbl_addr=self.irsb_addr, stmt_id=self.stmt_idx)

    # Example:
    # t1 = DIRTY 1:I1 ::: ppcg_dirtyhelper_MFTB{0x7fad2549ef00}()
    def _handle_Dirty(self, stmt):
        exprs = self._translate_exprs(stmt.args())
        if stmt.tmp not in (0xffffffff, -1):
            retval_size = size_bits(self.tyenv.typeOf(stmt.tmp))

        if hasattr(s_dirty, stmt.cee.name):
            s_args = [ex.expr for ex in exprs]
            reg_deps = sum([ e.reg_deps() for e in exprs ], [ ])
            tmp_deps = sum([ e.tmp_deps() for e in exprs ], [ ])

            func = getattr(s_dirty, stmt.cee.name)
            retval, retval_constraints = func(self.state, *s_args)

            self._add_constraints(*retval_constraints)

            # FIXME: this is probably slow-ish due to the size_bits() call
            if stmt.tmp not in (0xffffffff, -1):
                self._write_tmp(stmt.tmp, retval, retval_size, reg_deps, tmp_deps)
        else:
            l.error("Unsupported dirty helper %s", stmt.cee.name)
            if o.BYPASS_UNSUPPORTED_IRDIRTY not in self.state.options:
                raise UnsupportedDirtyError("Unsupported dirty helper %s" % stmt.cee.name)
            elif stmt.tmp not in (0xffffffff, -1):
                retval = self.state.BV("unsupported_dirty_%s" % stmt.cee.name, retval_size)
                self._write_tmp(stmt.tmp, retval, retval_size, [], [])

    def _handle_MBE(self, stmt):
        l.warning(
            "Ignoring MBE IRStmt %s. This decision might need to be revisited. SimIRStmt %s", stmt, self)

    def _handle_LoadG(self, stmt):
        addr = self._translate_expr(stmt.addr)
        alt = self._translate_expr(stmt.alt)
        guard = self._translate_expr(stmt.guard)

        read_type, converted_type = stmt.cvt_types()
        read_size = size_bytes(read_type)
        converted_size = size_bytes(converted_type)

<<<<<<< HEAD
<<<<<<< HEAD
        read_expr = self.state.mem_expr(addr.expr, read_size, endness=stmt.end, condition=guard.expr != 0, fallback=0, bbl_addr=self.irsb_addr, stmt_id=self.stmt_idx)
=======
        read_expr = self.state.mem_expr(addr.expr, read_size, endness=stmt.end, condition=guard.expr != 0, fallback=0, eval=False)
>>>>>>> 703471d1aa59b8f95d7ce64720c3ed3c60239520
=======
        read_expr = self.state.mem_expr(addr.expr, read_size, endness=stmt.end, condition=guard.expr != 0, fallback=0)
>>>>>>> b03583ba
        if read_size == converted_size:
            converted_expr = read_expr
        elif "S" in stmt.cvt:
            converted_expr = read_expr.sign_extend(converted_size*8 - read_size*8)
        elif "U" in stmt.cvt:
            converted_expr = read_expr.zero_extend(converted_size*8 - read_size*8)
        else:
            raise SimError("Unrecognized IRLoadGOp %s!", stmt.cvt)

        # See the comments of SimIRExpr._handle_ITE for why this is as it is.
        read_expr = self.state.se.If(guard.expr != 0, converted_expr, alt.expr)

        reg_deps = addr.reg_deps() | alt.reg_deps() | guard.reg_deps()
        tmp_deps = addr.tmp_deps() | alt.tmp_deps() | guard.tmp_deps()
        self._write_tmp(stmt.dst, read_expr, converted_size*8, reg_deps, tmp_deps)

        if o.MEMORY_REFS in self.state.options:
            self.refs.append(SimMemRead(self.imark.addr, self.stmt_idx, addr.expr, read_expr, read_size, addr.reg_deps(), addr.tmp_deps()))

    def _handle_StoreG(self, stmt):
        addr = self._translate_expr(stmt.addr)
        data = self._translate_expr(stmt.data)
        guard = self._translate_expr(stmt.guard)

        #
        # now concretize the address, since this is going to be a write
        #
        concrete_addr = self.state['memory'].concretize_write_addr(addr.expr)[0]
        if self.state.se.symbolic(addr.expr):
            self._add_constraints(addr.expr == concrete_addr)

        write_size = data.size_bytes()
<<<<<<< HEAD
        old_data = self.state.mem_expr(concrete_addr, write_size, endness=stmt.end, bbl_addr=self.irsb_addr, stmt_id=self.stmt_idx)
=======
        old_data = self.state.mem_expr(concrete_addr, write_size, endness=stmt.end)
>>>>>>> b03583ba

        # See the comments of SimIRExpr._handle_ITE for why this is as it is.
        write_expr = self.state.se.If(guard.expr != 0, data.expr, old_data)

        data_reg_deps = data.reg_deps() | guard.reg_deps()
        data_tmp_deps = data.tmp_deps() | guard.tmp_deps()
        self.state.store_mem(concrete_addr, write_expr, endness=stmt.end, bbl_addr=self.irsb_addr, stmt_id=self.stmt_idx)
        if o.MEMORY_REFS in self.state.options:
            self.refs.append(
                SimMemWrite(
                    self.imark.addr, self.stmt_idx, addr.expr, write_expr,
                    data.size_bytes(), addr.reg_deps(), addr.tmp_deps(), data_reg_deps, data_tmp_deps))

import simuvex.s_dirty as s_dirty
from .s_helpers import size_bytes, translate_irconst, size_bits
import simuvex.s_options as o
from .s_errors import UnsupportedIRStmtError, UnsupportedDirtyError, SimError<|MERGE_RESOLUTION|>--- conflicted
+++ resolved
@@ -180,15 +180,7 @@
         #
 
         # load lo
-<<<<<<< HEAD
-<<<<<<< HEAD
         old_lo = self.state.mem_expr(addr_lo, element_size, endness=stmt.endness, bbl_addr=self.irsb_addr, stmt_id=self.stmt_idx)
-=======
-        old_lo = self.state.mem_expr(addr_lo, element_size, endness=stmt.endness, eval=False)
->>>>>>> 703471d1aa59b8f95d7ce64720c3ed3c60239520
-=======
-        old_lo = self.state.mem_expr(addr_lo, element_size, endness=stmt.endness)
->>>>>>> b03583ba
         self._write_tmp(stmt.oldLo, old_lo, element_size*8, addr_expr.reg_deps(), addr_expr.tmp_deps())
 
         # track the write
@@ -198,15 +190,7 @@
         # load hi
         old_hi = None
         if double_element:
-<<<<<<< HEAD
-<<<<<<< HEAD
             old_hi = self.state.mem_expr(addr_hi, element_size, endness=stmt.endness, bbl_addr=self.irsb_addr, stmt_id=self.stmt_idx)
-=======
-            old_hi = self.state.mem_expr(addr_hi, element_size, endness=stmt.endness, eval=False)
->>>>>>> 703471d1aa59b8f95d7ce64720c3ed3c60239520
-=======
-            old_hi = self.state.mem_expr(addr_hi, element_size, endness=stmt.endness)
->>>>>>> b03583ba
             self._write_tmp(stmt.oldHi, old_hi, element_size*8, addr_expr.reg_deps(), addr_expr.tmp_deps())
 
             if o.MEMORY_REFS in self.state.options:
@@ -298,15 +282,7 @@
         read_size = size_bytes(read_type)
         converted_size = size_bytes(converted_type)
 
-<<<<<<< HEAD
-<<<<<<< HEAD
         read_expr = self.state.mem_expr(addr.expr, read_size, endness=stmt.end, condition=guard.expr != 0, fallback=0, bbl_addr=self.irsb_addr, stmt_id=self.stmt_idx)
-=======
-        read_expr = self.state.mem_expr(addr.expr, read_size, endness=stmt.end, condition=guard.expr != 0, fallback=0, eval=False)
->>>>>>> 703471d1aa59b8f95d7ce64720c3ed3c60239520
-=======
-        read_expr = self.state.mem_expr(addr.expr, read_size, endness=stmt.end, condition=guard.expr != 0, fallback=0)
->>>>>>> b03583ba
         if read_size == converted_size:
             converted_expr = read_expr
         elif "S" in stmt.cvt:
@@ -339,11 +315,7 @@
             self._add_constraints(addr.expr == concrete_addr)
 
         write_size = data.size_bytes()
-<<<<<<< HEAD
         old_data = self.state.mem_expr(concrete_addr, write_size, endness=stmt.end, bbl_addr=self.irsb_addr, stmt_id=self.stmt_idx)
-=======
-        old_data = self.state.mem_expr(concrete_addr, write_size, endness=stmt.end)
->>>>>>> b03583ba
 
         # See the comments of SimIRExpr._handle_ITE for why this is as it is.
         write_expr = self.state.se.If(guard.expr != 0, data.expr, old_data)
