import simuvex
from simuvex.s_type import SimTypeInt

######################################
# getchar
######################################

class getchar(simuvex.SimProcedure):
<<<<<<< HEAD
	def __init__(self): #pylint:disable=W0231
=======
	def __init__(self):
                self.return_type = SimTypeInt(32, True)
>>>>>>> 9f1f5c79
		# TODO: Access different registers on different archs
		# TODO: handle symbolic and static modes
		self.ret()<|MERGE_RESOLUTION|>--- conflicted
+++ resolved
@@ -6,12 +6,8 @@
 ######################################
 
 class getchar(simuvex.SimProcedure):
-<<<<<<< HEAD
 	def __init__(self): #pylint:disable=W0231
-=======
-	def __init__(self):
-                self.return_type = SimTypeInt(32, True)
->>>>>>> 9f1f5c79
+		self.return_type = SimTypeInt(32, True)
 		# TODO: Access different registers on different archs
 		# TODO: handle symbolic and static modes
 		self.ret()